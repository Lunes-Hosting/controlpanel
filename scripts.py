--- conflicted
+++ resolved
@@ -1136,7 +1136,7 @@
     Returns:
         None
     """
-<<<<<<< HEAD
+
     status_info = STATUS_MAP.get(status, STATUS_MAP[-1])
     # Log locally
     
@@ -1161,11 +1161,7 @@
         resp.raise_for_status()
     except requests.RequestException as e:
         logger.error(f"Failed to send webhook log: {e}")
-=======
-    resp = requests.post(WEBHOOK_URL,
-                         json={"username": "Web Logs", "content": message}, timeout=60)
-    print(resp.text)
->>>>>>> a034e5a5
+
 
 def send_email(email: str, title:str, message: str, inner_app):
     """
